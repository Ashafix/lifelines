--- conflicted
+++ resolved
@@ -178,13 +178,8 @@
           self, with new properties like 'survival_function_'.
 
         """
-<<<<<<< HEAD
-        v = preprocess_inputs(durations, censorship, timeline, entry) #half the time is spent in here.
-        self.durations, self.censorship, self.timeline, self.entry, self.event_table = v
-=======
         v = preprocess_inputs(durations, event_observed, timeline, entry)
         self.durations, self.event_observed, self.timeline, self.entry, self.event_table = v
->>>>>>> b1f4beb7
 
         log_survival_function, cumulative_sq_ = _additive_estimate(self.event_table, self.timeline,
                                                                    self._additive_f, self._additive_var)
@@ -383,21 +378,10 @@
         self.penalizer = penalizer
         assert penalizer >= 0, "penalizer must be >= 0."
 
-<<<<<<< HEAD
 
     def fit(self, dataframe, duration_col="T", event_col="E", timeline=None, id_col=None):
         """
         Perform inference on the coefficients of the Aalen additive model. 
-=======
-    def fit(self, event_times, X, timeline=None, event_observed=None, columns=None):
-        """currently X is a static (n,d) array
-
-        event_times: (n,1) array of event times
-        X: (n,d) the design matrix, either a numpy matrix or DataFrame.
-        timeline: (t,1) timepoints in ascending order
-        event_observed: (n,1) boolean array of censorships: True if observed, False if right-censored.
-                    By default, assuming all are observed.
->>>>>>> b1f4beb7
 
         Parameters:
             dataframe: a pandas dataframe, with covariates and a duration_col and a event_col.
@@ -445,7 +429,6 @@
         if self.fit_intercept:
             df['baseline'] = 1.
 
-<<<<<<< HEAD
         df = df.set_index([id_col, duration_col])
   
         C_panel = df[[event_col]].to_panel().transpose(1,2,0)
@@ -476,43 +459,9 @@
             X = wp.major_xs(time).values.T
 
             #perform linear regression step.
-=======
-        # set the events. 1 if the death was observed.
-        if event_observed is None:
-            observed = np.ones(n, dtype=bool)
-        else:
-            observed = event_observed[ix].reshape(n)
-
-        # set the timeline -- this is used as DataFrame index in the results
-        if timeline is None:
-            timeline = sorted_event_times.copy()
-
-        timeline = np.unique(timeline.astype(float))
-        if timeline[0] > 0:
-            timeline = np.insert(timeline, 0, 0.)
-
-        unique_times = np.unique(timeline)
-        zeros = np.zeros((timeline.shape[0], d + self.fit_intercept))
-        self.cumulative_hazards_ = pd.DataFrame(zeros.copy(), index=unique_times, columns=columns)
-        self.hazards_ = pd.DataFrame(
-            np.zeros((event_times.shape[0], d + self.fit_intercept)), index=event_times[:, 0], columns=columns)
-        self._variance = pd.DataFrame(zeros.copy(), index=unique_times, columns=columns)
-
-        # create the penalizer matrix for L2 regression
-        penalizer = self.penalizer * np.eye(d + self.fit_intercept)
-
-        t_0 = sorted_event_times[0]
-        cum_v = np.zeros((d + self.fit_intercept, 1))
-        v = cum_v.copy()
-        for i, time in enumerate(sorted_event_times):
-            relevant_times = (t_0 < timeline) * (timeline <= time)
-            if observed[i] == 0:
-                X_[i,:] = 0
->>>>>>> b1f4beb7
             try:
                 V = np.dot(pinv(np.dot(X.T, X) + penalizer), X.T)
             except LinAlgError:
-<<<<<<< HEAD
                 print "Linear regression error. Try increasing the penalizer."
             v = np.dot(V, 1.0*relevant_individuals )
 
@@ -536,31 +485,6 @@
 
         self.durations = T
         self.event_occured = C
-=======
-                # if penalizer > 0, this should not occur. But sometimes it does...
-                V = dot(pinv(dot(X_.T, X_) + penalizer), X_.T)
-
-            v = dot(V, basis(n, i))
-            cum_v = cum_v + v
-            self.cumulative_hazards_.ix[relevant_times] = self.cumulative_hazards_.ix[relevant_times].values + cum_v.T
-            self.hazards_.iloc[i] = self.hazards_.iloc[i].values + v.T
-            self._variance.ix[relevant_times] = self._variance.ix[relevant_times].values + dot( V[:, i][:, None], V[:, i][None,:] ).diagonal()
-            t_0 = time
-            X_[i,:] = 0
-
-        # clean up last iteration
-        relevant_times = (timeline > time)
-        self.hazards_.iloc[i] = v.T
-        try:
-            self.cumulative_hazards_.ix[relevant_times] = cum_v.T
-            self._variance.ix[relevant_times] = dot( V[:, i][:, None], V[:, i][None,:] ).diagonal()
-        except:
-            pass
-        self.timeline = timeline
-        self.X = X
-        self.event_observed = event_observed
-        self.event_times = event_times
->>>>>>> b1f4beb7
         self._compute_confidence_intervals()
         self.plot = plot_regressions(self)
         return self
@@ -570,12 +494,7 @@
         Using the epanechnikov kernel to smooth the hazard function, with sigma/bandwidth
 
         """
-<<<<<<< HEAD
         return pd.DataFrame( np.dot(epanechnikov_kernel(self.timeline[:, None], self.timeline, bandwidth), self.hazards_.values),
-=======
-        C = self.event_observed.astype(bool)
-        return pd.DataFrame( np.dot(epanechnikov_kernel(self.timeline[:, None], self.timeline[C], bandwith), self.hazards_.values[C,:]),
->>>>>>> b1f4beb7
                              columns=self.hazards_.columns, index=self.timeline)
 
     def _compute_confidence_intervals(self):
@@ -702,11 +621,7 @@
     if event_observed is None:
         event_observed = np.ones(n, dtype=int)
     else:
-<<<<<<< HEAD
-        censorship = np.asarray(censorship).reshape((n,)).astype(int)
-=======
         event_observed = np.asarray(event_observed).reshape((n,)).copy().astype(int)
->>>>>>> b1f4beb7
 
     if entry is None:
         entry = np.zeros(n)
