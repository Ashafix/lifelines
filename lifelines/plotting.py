--- conflicted
+++ resolved
@@ -239,8 +239,6 @@
     Specifies a plot of the log(-log(SV)) versus log(time) where SV is the estimated survival function.
     """
 
-<<<<<<< HEAD
-
     def loglog(s): return np.log(-np.log(s))
 
     if (loc is not None) and (iloc is not None):
@@ -283,7 +281,7 @@
 
 def plot_estimate(cls,estimate=None,loc=None, iloc=None, show_censors=False,
          censor_styles=None, ci_legend=False, ci_force_lines=False,
-         ci_alpha=0.25, ci_show=True, at_risk_counts=False,
+         ci_alpha=0.25, ci_show=True, at_risk_counts=False, invert_y_axis=False,
          bandwidth=None, **kwargs):
     
     """"
@@ -310,6 +308,7 @@
       iloc: specify a location-based subsection of the curves to plot, ex:
                .plot(iloc=slice(0,10))
             will plot the first 10 time points.
+      invert_y_axis: boolean to invert the y-axis, useful to show cumulative graphs instead of survival graphs.
       bandwidth: specify the bandwidth of the kernel smoother for the
                  smoothed-hazard rate. Only used when called 'plot_hazard'.
 
@@ -369,105 +368,6 @@
                                                         color=[colour], legend=ci_legend,
                                                         drawstyle=kwargs.get('drawstyle', 'default'),
                                                         ax=ax, alpha=0.6)
-=======
-    def _plot_loglogs(loc=None, iloc=None, show_censors=False, censor_styles=None, **kwargs):
-
-        def loglog(s): return np.log(-np.log(s))
-
-        if (loc is not None) and (iloc is not None):
-            raise ValueError('Cannot set both loc and iloc in call to .plot().')
-
-        if censor_styles is None:
-            censor_styles = {}
-
-        set_kwargs_ax(kwargs)
-        set_kwargs_color(kwargs)
-        set_kwargs_drawstyle(kwargs)
-        kwargs['logx'] = True
-
-        dataframe_slicer = create_dataframe_slicer(iloc, loc)
-
-        # plot censors
-        ax = kwargs['ax']
-        colour = kwargs['c']
-
-        if show_censors and cls.event_table['censored'].sum() > 0:
-            cs = {
-                'marker': '+',
-                'ms': 12,
-                'mew': 1
-            }
-            cs.update(censor_styles)
-            times = dataframe_slicer(cls.event_table.loc[(cls.event_table['censored'] > 0)]).index.values.astype(float)
-            v = cls.predict(times)
-            # don't log times, as Pandas will take care of all log-scaling later.
-            ax.plot(times, loglog(v), linestyle='None',
-                    color=colour, **cs)
-
-        # plot estimate
-        dataframe_slicer(loglog(cls.survival_function_)).plot(**kwargs)
-        ax.set_xlabel('log(timeline)')
-        ax.set_ylabel('log(-log(survival_function_))')
-        return ax
-
-    _plot_loglogs.__doc__ = doc_string
-    return _plot_loglogs
-
-
-def plot_estimate(cls, estimate):
-    doc_string = """"
-        Plots a pretty version of the fitted %s.
-
-        Matplotlib plot arguments can be passed in inside the kwargs, plus
-
-        Parameters:
-          show_censors: place markers at censorship events. Default: False
-          censor_styles: If show_censors, this dictionary will be passed into
-                         the plot call.
-          ci_alpha: the transparency level of the confidence interval.
-                    Default: 0.3
-          ci_force_lines: force the confidence intervals to be line plots
-                          (versus default shaded areas). Default: False
-          ci_show: show confidence intervals. Default: True
-          ci_legend: if ci_force_lines is True, this is a boolean flag to add
-                     the lines' labels to the legend. Default: False
-          at_risk_counts: show group sizes at time points. See function
-                          'add_at_risk_counts' for details. Default: False
-          loc: specify a time-based subsection of the curves to plot, ex:
-                   .plot(loc=slice(0.,10.))
-              will plot the time values between t=0. and t=10.
-          iloc: specify a location-based subsection of the curves to plot, ex:
-                   .plot(iloc=slice(0,10))
-                will plot the first 10 time points.
-          invert_y_axis: boolean to invert the y-axis, useful to show cumulative graphs instead of survival graphs.
-          bandwidth: specify the bandwidth of the kernel smoother for the
-                     smoothed-hazard rate. Only used when called 'plot_hazard'.
-        Returns:
-          ax: a pyplot axis object
-        """ % estimate
-
-    def plot(loc=None, iloc=None, show_censors=False,
-             censor_styles=None, ci_legend=False, ci_force_lines=False,
-             ci_alpha=0.25, ci_show=True, at_risk_counts=False, invert_y_axis=False,
-             bandwidth=None, **kwargs):
-
-        if censor_styles is None:
-            censor_styles = {}
-
-        if (loc is not None) and (iloc is not None):
-            raise ValueError('Cannot set both loc and iloc in call to .plot().')
-
-        set_kwargs_ax(kwargs)
-        set_kwargs_color(kwargs)
-        set_kwargs_drawstyle(kwargs)
-
-        if estimate == "hazard_":
-            if bandwidth is None:
-                raise ValueError('Must specify a bandwidth parameter in the call to plot_hazard.')
-            estimate_ = cls.smoothed_hazard_(bandwidth)
-            confidence_interval_ = \
-                cls.smoothed_hazard_confidence_intervals_(bandwidth, hazard_=estimate_.values[:, 0])
->>>>>>> 0af75fee
         else:
             x = dataframe_slicer(confidence_interval_).index.values.astype(float)
             lower = dataframe_slicer(confidence_interval_.filter(like='lower')).values[:, 0]
@@ -479,25 +379,19 @@
     if at_risk_counts:
         add_at_risk_counts(cls, ax=ax)
 
-<<<<<<< HEAD
-    return ax
-=======
-        if invert_y_axis:
-            # need to check if it's already inverted
-            original_y_ticks =  ax.get_yticks()
-            if not getattr(ax, '__lifelines_inverted', False):
-                # not inverted yet
-
-                ax.invert_yaxis()
-                # don't ask.
-                y_ticks = np.round(1.000000000001 - original_y_ticks, decimals=8)
-                ax.set_yticklabels(y_ticks)
-                ax.__lifelines_inverted = True
-
-        return ax
->>>>>>> 0af75fee
-
-
+    if invert_y_axis:
+        # need to check if it's already inverted
+        original_y_ticks =  ax.get_yticks()
+        if not getattr(ax, '__lifelines_inverted', False):
+            # not inverted yet
+
+            ax.invert_yaxis()
+            # don't ask.
+            y_ticks = np.round(1.000000000001 - original_y_ticks, decimals=8)
+            ax.set_yticklabels(y_ticks)
+            ax.__lifelines_inverted = True
+
+    return ax
 
 def fill_between_steps(x, y1, y2=0, h_align='left', ax=None, **kwargs):
     ''' Fills a hole in matplotlib: Fill_between for step plots.
