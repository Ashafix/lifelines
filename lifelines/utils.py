--- conflicted
+++ resolved
@@ -129,15 +129,9 @@
     durations = np.asarray(durations) + min_observations
     df = pd.DataFrame(durations, columns=["event_at"])
     df[columns[0]] = 1 if weights is None else weights
-<<<<<<< HEAD
-    df[columns[1]] = censorship
-    death_table = df.groupby("event_at").sum() #slowest line 
-    death_table[columns[2]] = (death_table[columns[0]] - death_table[columns[1]]) #second slowest
-=======
     df[columns[1]] = event_observed
     death_table = df.groupby("event_at").sum()
     death_table[columns[2]] = (death_table[columns[0]] - death_table[columns[1]]).astype(int)
->>>>>>> b1f4beb7
 
     #deal with late births
     births = pd.DataFrame( min_observations, columns=['event_at'])
